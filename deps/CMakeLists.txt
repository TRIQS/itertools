--- conflicted
+++ resolved
@@ -55,11 +55,7 @@
 )
 
 # -- Cpp2Py --
-<<<<<<< HEAD
 if(Build_Documentation)
-=======
-if(PythonSupport OR Build_Documentation)
->>>>>>> 6e4598ce
   external_dependency(Cpp2Py
     GIT_REPO https://github.com/TRIQS/cpp2py
     VERSION 2.0
