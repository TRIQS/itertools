include(external_dependency.cmake)

# Add your dependencies with the function
#
#   external_dependency(name
#       [VERSION <version-number>]
#       [GIT_REPO <url>]
#       [GIT_TAG <tag>]
#       [BUILD_ALWAYS]
#       [EXCLUDE_FROM_ALL]
#   )
#
# Resolve the dependency using the following steps in order.
# If a step was successful, skip the remaining ones.
#
#  1. Use find_package(name [<version-number>])
#     to locate the package in the system.
#     Skip this step if Build_Deps option is set.
#  2. Try to find a directory containing the sources
#     at ${CMAKE_CURRENT_SOURCE_DIR}/name and
#     ${CMAKE_SOURCE_DIR}/deps/name. If found
#     build it as a cmake sub-project.
#  3. If GIT_REPO is provided, git clone the sources,
#     and build them as a cmake sub-project.
#
# Addtional options:
#
#  GIT_TAG - Use this keyword to specify the git-tag, branch or commit hash
#
#  BUILD_ALWAYS - If set, this dependency will always be built from source
#                 and will never be searched in the system.
#
#  EXCLUDE_FROM_ALL - If set, targets of the dependency cmake subproject
#                     will not be included in the ALL target of the project.
#                     In particular the dependency will not be installed.

if(NOT DEFINED Build_Deps)
  set(Build_Deps "Always" CACHE STRING "Do we build dependencies from source? [Never/Always/IfNotFound]")
else()
  set(Build_Deps_Opts "Never" "Always" "IfNotFound")
  if(NOT ${Build_Deps} IN_LIST Build_Deps_Opts)
    message(FATAL_ERROR "Build_Deps option should be either 'Never', 'Always' or 'IfNotFound'")
  endif()
  set(Build_Deps ${Build_Deps} CACHE STRING "Do we build dependencies from source? [Never/Always/IfNotFound]")
  if(NOT IS_SUBPROJECT AND NOT Build_Deps STREQUAL "Always" AND (ASAN OR UBSAN))
    message(WARNING "For builds with llvm sanitizers (ASAN/UBSAN) it is recommended to use -DBuild_Deps=Always to avoid false positives.")
  endif()
endif()

# -- Cpp2Py --
if(Build_Documentation)
  external_dependency(Cpp2Py
    GIT_REPO https://github.com/TRIQS/cpp2py
    VERSION 2.0
    GIT_TAG master
    BUILD_ALWAYS
    EXCLUDE_FROM_ALL
  )
endif()

# -- GTest --
external_dependency(GTest
  GIT_REPO https://github.com/google/googletest
  GIT_TAG master
  BUILD_ALWAYS
  EXCLUDE_FROM_ALL
)

<<<<<<< HEAD
# -- google-bench --
if(Build_Benchs)
  set(BENCHMARK_ENABLE_TESTING OFF CACHE BOOL "")
  external_dependency(google-bench
    GIT_REPO https://github.com/google/benchmark
    GIT_TAG v1.5.2
    BUILD_ALWAYS
    EXCLUDE_FROM_ALL
  )
endif()
=======
# -- h5 --
external_dependency(h5
  GIT_REPO https://github.com/TRIQS/h5
  GIT_TAG unstable
)
>>>>>>> 53282808
<|MERGE_RESOLUTION|>--- conflicted
+++ resolved
@@ -66,7 +66,6 @@
   EXCLUDE_FROM_ALL
 )
 
-<<<<<<< HEAD
 # -- google-bench --
 if(Build_Benchs)
   set(BENCHMARK_ENABLE_TESTING OFF CACHE BOOL "")
@@ -76,11 +75,4 @@
     BUILD_ALWAYS
     EXCLUDE_FROM_ALL
   )
-endif()
-=======
-# -- h5 --
-external_dependency(h5
-  GIT_REPO https://github.com/TRIQS/h5
-  GIT_TAG unstable
-)
->>>>>>> 53282808
+endif()