--- conflicted
+++ resolved
@@ -38,16 +38,11 @@
 if(CMAKE_INSTALL_PREFIX_INITIALIZED_TO_DEFAULT OR (NOT IS_ABSOLUTE ${CMAKE_INSTALL_PREFIX}))
   message(FATAL_ERROR "No install prefix given (or invalid)")
 endif()
-<<<<<<< HEAD
-message(STATUS "-------- CMAKE_INSTALL_PREFIX: ${CMAKE_INSTALL_PREFIX} --------")
-set(ITERTOOLS_BINARY_DIR ${PROJECT_BINARY_DIR} CACHE STRING "Binary directory of the ITERTOOLS Project")
-=======
 if(NOT IS_SUBPROJECT)
   message(STATUS "-------- CMAKE_INSTALL_PREFIX: ${CMAKE_INSTALL_PREFIX} --------")
 endif()
-set(APP4TRIQS_BINARY_DIR ${PROJECT_BINARY_DIR} CACHE STRING "Binary directory of the APP4TRIQS Project")
+set(ITERTOOLS_BINARY_DIR ${PROJECT_BINARY_DIR} CACHE STRING "Binary directory of the ITERTOOLS Project")
 
->>>>>>> a619870f
 
 # ############
 # Options
@@ -90,25 +85,7 @@
       $<$<CXX_COMPILER_ID:AppleClang>:-Wno-gcc-compat>
   )
 endif()
-<<<<<<< HEAD
 install(TARGETS project_warnings EXPORT itertools-targets)
-target_compile_options(project_warnings
-  INTERFACE
-    -Wall
-    -Wextra
-    -Wpedantic
-    -Wno-sign-compare
-    $<$<CXX_COMPILER_ID:GNU>:-Wshadow=local>
-    $<$<CXX_COMPILER_ID:GNU>:-Wno-attributes>
-    $<$<CXX_COMPILER_ID:GNU>:-Wno-unused-but-set-parameter>
-    $<$<CXX_COMPILER_ID:Clang>:-Wshadow>
-    $<$<CXX_COMPILER_ID:Clang>:-Wno-gcc-compat>
-    $<$<CXX_COMPILER_ID:AppleClang>:-Wshadow>
-    $<$<CXX_COMPILER_ID:AppleClang>:-Wno-gcc-compat>
-)
-=======
-install(TARGETS project_warnings EXPORT app4triqs-targets)
->>>>>>> a619870f
 
 # ---------------------------------
 # Resolve Clang Linktime Problems
@@ -132,16 +109,11 @@
 # #############
 # Build Project
 
-<<<<<<< HEAD
-# Build and install the itertools library
-add_subdirectory(c++/itertools)
-=======
 # Find / Build dependencies
 add_subdirectory(deps)
 
-# Build and install the app4triqs library
-add_subdirectory(c++/app4triqs)
->>>>>>> a619870f
+# Build and install the itertools library
+add_subdirectory(c++/itertools)
 
 # Tests
 option(Build_Tests "Build tests" ON)
