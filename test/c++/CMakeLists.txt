# Build googletest
add_subdirectory(gtest EXCLUDE_FROM_ALL)

# Copy h5 files to binary dir
file(GLOB_RECURSE all_h5_ref_files RELATIVE ${CMAKE_CURRENT_SOURCE_DIR} *.ref.h5)
foreach(file ${all_h5_ref_files})
  configure_file(${file} ${file} COPYONLY)
endforeach()

# List of all tests
#file(GLOB_RECURSE all_tests RELATIVE ${CMAKE_CURRENT_SOURCE_DIR} *.cpp)
set(all_tests nda_idx_map nda_storage nda_basic nda_expr_template nda_map nda_alloc_poison nda_algorithms nda_arithmetic nda_array_of_non_pod nda_iterators nda_bound_check nda_h5 )# nda_stl )

#=== build gtest as an external project ===

include(ExternalProject)
set(GTEST_ROOT ${CMAKE_BINARY_DIR}/gtest)
#find_package(gtest)
if (GTEST_FOUND)
 message(STATUS "Found gtest ")
else()
ExternalProject_Add(gtest_project
  PREFIX gtest
  GIT_REPOSITORY https://github.com/abseil/googletest
  GIT_TAG release-1.8.1
  ## In case you cannot clone gtest, comment the two lines
  ## above and point the SOURCE_DIR below to the downloaded gtest sources
  #SOURCE_DIR path_to_gtest_sources
  CMAKE_ARGS -DCMAKE_INSTALL_PREFIX=${GTEST_ROOT} -DCMAKE_INSTALL_LIBDIR=lib
)
endif()

# Create the imported gtest target
add_library(gtest STATIC IMPORTED)
add_dependencies(gtest gtest_project)

set_target_properties(gtest PROPERTIES
  IMPORTED_LOCATION ${GTEST_ROOT}/lib/libgtest.a
  INTERFACE_LINK_LIBRARIES pthread
  ## Populating the INTERFACE_INCLUDE_DIRECTORIES won't work
  ## as the directory does not yet exist
  INTERFACE_COMPILE_OPTIONS "-isystem;${GTEST_ROOT}/include"
)
 
# =================== END BUILD gtest =============================

foreach(test ${all_tests})
  get_filename_component(test_name ${test} NAME_WE)
  get_filename_component(test_dir ${test} DIRECTORY)
  add_executable(${test_name} ${test})
  set_property(TARGET ${test_name} PROPERTY RUNTIME_OUTPUT_DIRECTORY ${CMAKE_CURRENT_BINARY_DIR}/${test_dir})
<<<<<<< HEAD
  target_link_libraries(${test_name} nda_c h5_interface gtest pthread project_warnings)
=======
  target_link_libraries(${test_name} app4triqs_c gtest_main project_warnings)
>>>>>>> 913d28bd
  add_test(NAME ${test_name} COMMAND ${test_name} WORKING_DIRECTORY ${CMAKE_CURRENT_BINARY_DIR}/${test_dir})
  # Run clang-tidy if found
  if(CLANG_TIDY_EXECUTABLE)
    set_target_properties(${test_name} PROPERTIES CXX_CLANG_TIDY "${CLANG_TIDY_EXECUTABLE}")
  endif()
  # Run cppcheck if found
  if(CPPCHECK_EXECUTABLE)
    add_custom_command(
      TARGET ${test_name}
      COMMAND ${CPPCHECK_EXECUTABLE}
      --enable=warning,style,performance,portability
      --std=c++14
      --template=gcc
      --verbose
      --quiet
      ${CMAKE_CURRENT_SOURCE_DIR}/${test}.cpp
    )
  endif()
endforeach()<|MERGE_RESOLUTION|>--- conflicted
+++ resolved
@@ -11,49 +11,12 @@
 #file(GLOB_RECURSE all_tests RELATIVE ${CMAKE_CURRENT_SOURCE_DIR} *.cpp)
 set(all_tests nda_idx_map nda_storage nda_basic nda_expr_template nda_map nda_alloc_poison nda_algorithms nda_arithmetic nda_array_of_non_pod nda_iterators nda_bound_check nda_h5 )# nda_stl )
 
-#=== build gtest as an external project ===
-
-include(ExternalProject)
-set(GTEST_ROOT ${CMAKE_BINARY_DIR}/gtest)
-#find_package(gtest)
-if (GTEST_FOUND)
- message(STATUS "Found gtest ")
-else()
-ExternalProject_Add(gtest_project
-  PREFIX gtest
-  GIT_REPOSITORY https://github.com/abseil/googletest
-  GIT_TAG release-1.8.1
-  ## In case you cannot clone gtest, comment the two lines
-  ## above and point the SOURCE_DIR below to the downloaded gtest sources
-  #SOURCE_DIR path_to_gtest_sources
-  CMAKE_ARGS -DCMAKE_INSTALL_PREFIX=${GTEST_ROOT} -DCMAKE_INSTALL_LIBDIR=lib
-)
-endif()
-
-# Create the imported gtest target
-add_library(gtest STATIC IMPORTED)
-add_dependencies(gtest gtest_project)
-
-set_target_properties(gtest PROPERTIES
-  IMPORTED_LOCATION ${GTEST_ROOT}/lib/libgtest.a
-  INTERFACE_LINK_LIBRARIES pthread
-  ## Populating the INTERFACE_INCLUDE_DIRECTORIES won't work
-  ## as the directory does not yet exist
-  INTERFACE_COMPILE_OPTIONS "-isystem;${GTEST_ROOT}/include"
-)
- 
-# =================== END BUILD gtest =============================
-
 foreach(test ${all_tests})
   get_filename_component(test_name ${test} NAME_WE)
   get_filename_component(test_dir ${test} DIRECTORY)
   add_executable(${test_name} ${test})
   set_property(TARGET ${test_name} PROPERTY RUNTIME_OUTPUT_DIRECTORY ${CMAKE_CURRENT_BINARY_DIR}/${test_dir})
-<<<<<<< HEAD
-  target_link_libraries(${test_name} nda_c h5_interface gtest pthread project_warnings)
-=======
-  target_link_libraries(${test_name} app4triqs_c gtest_main project_warnings)
->>>>>>> 913d28bd
+  target_link_libraries(${test_name} nda_c h5_interface gtest_main project_warnings)
   add_test(NAME ${test_name} COMMAND ${test_name} WORKING_DIRECTORY ${CMAKE_CURRENT_BINARY_DIR}/${test_dir})
   # Run clang-tidy if found
   if(CLANG_TIDY_EXECUTABLE)
