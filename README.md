<<<<<<< HEAD
# itertools
=======
[![build](https://github.com/TRIQS/app4triqs/workflows/build/badge.svg?branch=notriqs)](https://github.com/TRIQS/app4triqs/actions?query=workflow%3Abuild)
>>>>>>> fad8bde8

itertools is a single-header C++ library that allows, with a simple interface, for the writing of 
various types of range-based for loops.

## Simple Example

```c++
#include <itertools/itertools.hpp>
#include <vector>

using namespace itertools;

int main(){

<<<<<<< HEAD
  // ===== Ranges of numbers =====
=======
```bash
git clone https://github.com/triqs/app4triqs --branch cpp_only appname
cd appname
./share/squash_history.sh
./share/replace_and_rename.py appname
git add -A && git commit -m "Adjust app4triqs skeleton for appname"
```

You can now add your github repository and push to it

```bash
git remote add origin https://github.com/username/appname
git remote update
git push origin unstable
```
>>>>>>> fad8bde8

  for(int i: range(10)) { /* 0, 1, .., 9  */ }

  for(int i: range(2, 10, 2)) { /* 2, 4, 6, 8 */ }

  for (auto [i, j] : product_range(5, 5)) {
    /* (0, 0), (0, 1), .. (0, 4),
       (1, 0), (1, 2), .. (1, 4),
       ...
       (4, 0), (4, 2), .. (4, 4) */
  }

<<<<<<< HEAD
  // ===== Adapting ranges =====
=======
```bash
git remote update
git merge app4triqs_remote/cpp_only -m "Merge latest app4triqs skeleton changes"
```
>>>>>>> fad8bde8

  std::vector<char> Vc{'a', 'b', 'c'};

  for (auto [i, c] : enumerate(Vc)) {
    /* (0, 'a'), (1, 'b'), (2, 'c') */
  }

  std::vector<double> Vd{2.0, 4.0, 1.0};

  for (auto [c, d] : zip(Vc, Vd)) {
    /* ('a', 2.0), ('b', 4.0), ('c', 1.0) */
  }

<<<<<<< HEAD
  for (auto [c, d] : product(Vc, Vd)) {
    /* ('a', 2.0), ('a', 4.0), ('a', 1.0),
       ('b', 2.0), ('b', 4.0), ('b', 1.0),
       ('c', 2.0), ('c', 4.0), ('c', 1.0) */
  }
=======
* Adjust or remove the `README.md` and `doc/ChangeLog.md` file
* In the `c++/app4triqs` subdirectory adjust the example files `app4triqs.hpp` and `app4triqs.cpp` or add your own source files.
* In the `test/c++` subdirectory adjust the example test `basic.cpp` or add your own tests.
* Adjust any documentation examples given as `*.rst` files in the doc directory.
* Adjust the sphinx configuration in `doc/conf.py.in` as necessary.
* The build and install process is identical to the one outline [here](https://triqs.github.io/app4triqs/unstable/install.html).
>>>>>>> fad8bde8

  for (auto x : transform(Vd, [](auto d){ return d * d; })) {
    /* 4.0, 16.0, 1.0 */
  }

}
```

For further examples we refer the users to our [tests](https://github.com/TRIQS/itertools/tree/unstable/test/c++).<|MERGE_RESOLUTION|>--- conflicted
+++ resolved
@@ -1,8 +1,6 @@
-<<<<<<< HEAD
+[![build](https://github.com/TRIQS/itertools/workflows/build/badge.svg?branch=notriqs)](https://github.com/TRIQS/itertools/actions?query=workflow%3Abuild)
+
 # itertools
-=======
-[![build](https://github.com/TRIQS/app4triqs/workflows/build/badge.svg?branch=notriqs)](https://github.com/TRIQS/app4triqs/actions?query=workflow%3Abuild)
->>>>>>> fad8bde8
 
 itertools is a single-header C++ library that allows, with a simple interface, for the writing of 
 various types of range-based for loops.
@@ -17,25 +15,7 @@
 
 int main(){
 
-<<<<<<< HEAD
   // ===== Ranges of numbers =====
-=======
-```bash
-git clone https://github.com/triqs/app4triqs --branch cpp_only appname
-cd appname
-./share/squash_history.sh
-./share/replace_and_rename.py appname
-git add -A && git commit -m "Adjust app4triqs skeleton for appname"
-```
-
-You can now add your github repository and push to it
-
-```bash
-git remote add origin https://github.com/username/appname
-git remote update
-git push origin unstable
-```
->>>>>>> fad8bde8
 
   for(int i: range(10)) { /* 0, 1, .., 9  */ }
 
@@ -48,14 +28,7 @@
        (4, 0), (4, 2), .. (4, 4) */
   }
 
-<<<<<<< HEAD
   // ===== Adapting ranges =====
-=======
-```bash
-git remote update
-git merge app4triqs_remote/cpp_only -m "Merge latest app4triqs skeleton changes"
-```
->>>>>>> fad8bde8
 
   std::vector<char> Vc{'a', 'b', 'c'};
 
@@ -69,20 +42,11 @@
     /* ('a', 2.0), ('b', 4.0), ('c', 1.0) */
   }
 
-<<<<<<< HEAD
   for (auto [c, d] : product(Vc, Vd)) {
     /* ('a', 2.0), ('a', 4.0), ('a', 1.0),
        ('b', 2.0), ('b', 4.0), ('b', 1.0),
        ('c', 2.0), ('c', 4.0), ('c', 1.0) */
   }
-=======
-* Adjust or remove the `README.md` and `doc/ChangeLog.md` file
-* In the `c++/app4triqs` subdirectory adjust the example files `app4triqs.hpp` and `app4triqs.cpp` or add your own source files.
-* In the `test/c++` subdirectory adjust the example test `basic.cpp` or add your own tests.
-* Adjust any documentation examples given as `*.rst` files in the doc directory.
-* Adjust the sphinx configuration in `doc/conf.py.in` as necessary.
-* The build and install process is identical to the one outline [here](https://triqs.github.io/app4triqs/unstable/install.html).
->>>>>>> fad8bde8
 
   for (auto x : transform(Vd, [](auto d){ return d * d; })) {
     /* 4.0, 16.0, 1.0 */
