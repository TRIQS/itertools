--- conflicted
+++ resolved
@@ -1,13 +1,7 @@
 .. _about:
 
-<<<<<<< HEAD
 About itertools
-===============
-=======
-About app4triqs
 ***************
->>>>>>> e58cd8c1
 
-An example application using ``cpp2py`` and TRIQS.
-
-Written and maintained by N. Wentzell with contributions from H. U.R. Strand.+itertools is a single-header C++ library that allows, with a simple interface, for the writing of 
+various types of range-based for loops.