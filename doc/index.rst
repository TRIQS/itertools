--- conflicted
+++ resolved
@@ -1,20 +1,11 @@
 .. _welcome:
 
-<<<<<<< HEAD
 itertools
-=========
-
-.. sidebar:: itertools 2.2.0
-
-   This is the homepage of itertools v2.2.0.
-=======
-app4triqs
 *********
 
-.. sidebar:: app4triqs 3.0.0
+.. sidebar:: itertools 1.1.0
 
-   This is the homepage of app4triqs v3.0.0.
->>>>>>> e58cd8c1
+   This is the homepage of itertools v1.1.0.
    For changes see the :ref:`changelog page <changelog>`.
       
       .. image:: _static/logo_github.png
@@ -22,8 +13,8 @@
          :align: center
          :target: https://github.com/triqs/app4triqs
 
-
-An example application using cpp2py.
+itertools is a single-header C++ library that allows, with a simple interface, for the writing of 
+various types of range-based for loops.
 
 This documentation is generated based on `rst <https://de.wikipedia.org/wiki/ReStructuredText>`_ files
 and the comments in the sources and headers.
