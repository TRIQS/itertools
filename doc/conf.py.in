# -*- coding: utf-8 -*-
#
# documentation build configuration file

import sys
sys.path.insert(0, "@CMAKE_CURRENT_SOURCE_DIR@/sphinxext/autorun")
sys.path.insert(0, "@CMAKE_CURRENT_SOURCE_DIR@/sphinxext/numpydoc")

extensions = ['sphinx.ext.autodoc',
              'sphinx.ext.mathjax',
              'sphinx.ext.intersphinx',
              'sphinx.ext.doctest',
              'sphinx.ext.todo',
              'sphinx.ext.viewcode',
              'sphinx.ext.autosummary',
              'sphinx.ext.githubpages',
              'matplotlib.sphinxext.plot_directive',
              'autorun',
              'numpydoc']

source_suffix = '.rst'

<<<<<<< HEAD
project = u'ITERTOOLS - A lightweight C++ library to alter C++ ranges'
copyright = u'2017-2018 N. Wentzell, O. Parcollet 2018-2019 The Simons Foundation, authors: N. Wentzell, O. Parcollet'
=======
project = '@PROJECT_NAME@'
>>>>>>> ae3feed6
version = '@PROJECT_VERSION@'

copyright = '2017-2018 N. Wentzell, O. Parcollet 2018-2019 The Simons Foundation, authors: N. Wentzell, D. Simons, H. Strand, O. Parcollet'

mathjax_path = "https://raw.githubusercontent.com/mathjax/MathJax/2.7.8/MathJax.js"
templates_path = ['@CMAKE_CURRENT_SOURCE_DIR@/_templates']

html_theme = 'triqs'
html_theme_path = ['@CMAKE_CURRENT_SOURCE_DIR@/themes']
html_show_sphinx = False
<<<<<<< HEAD
html_context = {'header_title': 'itertools',
                'header_subtitle': 'An example application using cpp2py and <a class="triqs" style="font-size: 12px" href="https://triqs.github.io">TRIQS</a>',
                'header_links': [['Install', 'install'],
                                 ['Documentation', 'documentation'],
                                 ['Issues', 'issues'],
                                 ['About itertools', 'about']]}
html_static_path = ['@CMAKE_CURRENT_SOURCE_DIR@/_static']
html_sidebars = {'index': ['sideb.html', 'searchbox.html']}

htmlhelp_basename = 'ITERTOOLSdoc'
=======
html_context = {'header_title': '@PROJECT_NAME@',
                'header_subtitle': 'An example application using cpp2py',
                'header_links': [['Install', 'install'],
                                 ['Documentation', 'documentation'],
                                 ['Issues', 'issues'],
                                 ['About @PROJECT_NAME@', 'about']]}
html_static_path = ['@CMAKE_CURRENT_SOURCE_DIR@/_static']
html_sidebars = {'index': ['sideb.html', 'searchbox.html']}

htmlhelp_basename = '@PROJECT_NAME@doc'
>>>>>>> ae3feed6

intersphinx_mapping = {'python': ('http://docs.python.org/2.7', None)}<|MERGE_RESOLUTION|>--- conflicted
+++ resolved
@@ -20,12 +20,7 @@
 
 source_suffix = '.rst'
 
-<<<<<<< HEAD
-project = u'ITERTOOLS - A lightweight C++ library to alter C++ ranges'
-copyright = u'2017-2018 N. Wentzell, O. Parcollet 2018-2019 The Simons Foundation, authors: N. Wentzell, O. Parcollet'
-=======
-project = '@PROJECT_NAME@'
->>>>>>> ae3feed6
+project = '@PROJECT_NAME@ - A lightweight C++ library to alter C++ ranges'
 version = '@PROJECT_VERSION@'
 
 copyright = '2017-2018 N. Wentzell, O. Parcollet 2018-2019 The Simons Foundation, authors: N. Wentzell, D. Simons, H. Strand, O. Parcollet'
@@ -36,20 +31,8 @@
 html_theme = 'triqs'
 html_theme_path = ['@CMAKE_CURRENT_SOURCE_DIR@/themes']
 html_show_sphinx = False
-<<<<<<< HEAD
-html_context = {'header_title': 'itertools',
-                'header_subtitle': 'An example application using cpp2py and <a class="triqs" style="font-size: 12px" href="https://triqs.github.io">TRIQS</a>',
-                'header_links': [['Install', 'install'],
-                                 ['Documentation', 'documentation'],
-                                 ['Issues', 'issues'],
-                                 ['About itertools', 'about']]}
-html_static_path = ['@CMAKE_CURRENT_SOURCE_DIR@/_static']
-html_sidebars = {'index': ['sideb.html', 'searchbox.html']}
-
-htmlhelp_basename = 'ITERTOOLSdoc'
-=======
 html_context = {'header_title': '@PROJECT_NAME@',
-                'header_subtitle': 'An example application using cpp2py',
+                'header_subtitle': 'A lightweight C++ library to alter C++ ranges',
                 'header_links': [['Install', 'install'],
                                  ['Documentation', 'documentation'],
                                  ['Issues', 'issues'],
@@ -58,6 +41,5 @@
 html_sidebars = {'index': ['sideb.html', 'searchbox.html']}
 
 htmlhelp_basename = '@PROJECT_NAME@doc'
->>>>>>> ae3feed6
 
 intersphinx_mapping = {'python': ('http://docs.python.org/2.7', None)}