# -*- coding: utf-8 -*-
#
# documentation build configuration file

import sys
sys.path.insert(0, "@CMAKE_CURRENT_SOURCE_DIR@/sphinxext")
sys.path.insert(0, "@CMAKE_CURRENT_SOURCE_DIR@/sphinxext/numpydoc")

extensions = ['sphinx.ext.autodoc',
              'sphinx.ext.mathjax',
              'sphinx.ext.intersphinx',
              'sphinx.ext.doctest',
              'sphinx.ext.todo',
              'sphinx.ext.viewcode',
              'sphinx.ext.autosummary',
              'sphinx.ext.githubpages',
              'sphinx_autorun',
              'matplotlib.sphinxext.plot_directive',
              'numpydoc']

source_suffix = '.rst'

project = '@PROJECT_NAME@ - A lightweight C++ library to alter C++ ranges'
version = '@PROJECT_VERSION@'

copyright = '2017-2018 N. Wentzell, O. Parcollet 2018-2019 The Simons Foundation, authors: N. Wentzell, D. Simons, H. Strand, O. Parcollet'

mathjax_path = "https://cdnjs.cloudflare.com/ajax/libs/mathjax/2.7.7/MathJax.js?config=default"
templates_path = ['@CMAKE_CURRENT_SOURCE_DIR@/_templates']

html_theme = 'triqs'
html_theme_path = ['@CMAKE_CURRENT_SOURCE_DIR@/themes']
html_show_sphinx = False
html_context = {'header_title': '@PROJECT_NAME@',
<<<<<<< HEAD
                'header_subtitle': 'A lightweight C++ library to alter C++ ranges',
=======
                'header_subtitle': 'An example application using cpp2py',
>>>>>>> fad8bde8
                'header_links': [['Install', 'install'],
                                 ['Documentation', 'documentation'],
                                 ['Issues', 'issues'],
                                 ['About @PROJECT_NAME@', 'about']]}
html_static_path = ['@CMAKE_CURRENT_SOURCE_DIR@/_static']
html_sidebars = {'index': ['sideb.html', 'searchbox.html']}

htmlhelp_basename = '@PROJECT_NAME@doc'

intersphinx_mapping = {'python': ('https://docs.python.org/3.8', None)}<|MERGE_RESOLUTION|>--- conflicted
+++ resolved
@@ -32,11 +32,7 @@
 html_theme_path = ['@CMAKE_CURRENT_SOURCE_DIR@/themes']
 html_show_sphinx = False
 html_context = {'header_title': '@PROJECT_NAME@',
-<<<<<<< HEAD
                 'header_subtitle': 'A lightweight C++ library to alter C++ ranges',
-=======
-                'header_subtitle': 'An example application using cpp2py',
->>>>>>> fad8bde8
                 'header_links': [['Install', 'install'],
                                  ['Documentation', 'documentation'],
                                  ['Issues', 'issues'],
