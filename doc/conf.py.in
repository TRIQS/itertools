--- conflicted
+++ resolved
@@ -72,27 +72,15 @@
 }
 
 html_show_sphinx = False
-<<<<<<< HEAD
-html_context = {'header_title': '@PROJECT_NAME@',
-                'header_subtitle': 'A lightweight C++ library to alter C++ ranges',
-                'header_links': [['Install', 'install'],
-                                 ['Documentation', 'documentation'],
-                                 ['Issues', 'issues'],
-                                 ['About @PROJECT_NAME@', 'about']]}
-=======
 
 html_context = {'header_title': '@PROJECT_NAME@'}
 
->>>>>>> e58cd8c1
 html_static_path = ['@CMAKE_CURRENT_SOURCE_DIR@/_static']
 html_sidebars = {'index': ['sideb.html', 'searchbox.html']}
 
 htmlhelp_basename = '@PROJECT_NAME@doc'
 
-<<<<<<< HEAD
 intersphinx_mapping = {'python': ('https://docs.python.org/3.8', None)}
-=======
-intersphinx_mapping = {'python': ('https://docs.python.org/3.8', None), 'triqslibs': ('https://triqs.github.io/triqs/latest', None)}
 
 # open links in new tab instead of same window
 from sphinx.writers.html import HTMLTranslator
@@ -135,5 +123,4 @@
                              '.'.join(map(str, node['secnumber'])))
 
 def setup(app):
-    app.set_translator('html', PatchedHTMLTranslator)
->>>>>>> e58cd8c1
+    app.set_translator('html', PatchedHTMLTranslator)