<<<<<<< HEAD
Version 1.0.0
=============

Itertools Version 1.0.0 is a single-header
C++ library that allows, with a simple interface,
for the writing of various types of range-based for loops.
=======
(changelog)=

# Changelog

## Version 3.0.0


app4triqs version 3.0.0 is a compatibility
release for TRIQS version 3.0.0 that
* introduces compatibility with Python 3 (Python 2 no longer supported)
* adds a cmake-based dependency management
* fixes several application issues


## Version 2.2.0

app4triqs Version 2.2.0 provides a project
skeleton for TRIQS applications based on
the TRIQS Library Version 2.2.0.
It is intended for applications with both
Python and C++ components.
>>>>>>> e58cd8c1

This is the initial release for this project.<|MERGE_RESOLUTION|>--- conflicted
+++ resolved
@@ -1,32 +1,11 @@
-<<<<<<< HEAD
-Version 1.0.0
-=============
+(changelog)=
+
+# Changelog
+
+## Version 1.0.0
 
 Itertools Version 1.0.0 is a single-header
 C++ library that allows, with a simple interface,
 for the writing of various types of range-based for loops.
-=======
-(changelog)=
-
-# Changelog
-
-## Version 3.0.0
-
-
-app4triqs version 3.0.0 is a compatibility
-release for TRIQS version 3.0.0 that
-* introduces compatibility with Python 3 (Python 2 no longer supported)
-* adds a cmake-based dependency management
-* fixes several application issues
-
-
-## Version 2.2.0
-
-app4triqs Version 2.2.0 provides a project
-skeleton for TRIQS applications based on
-the TRIQS Library Version 2.2.0.
-It is intended for applications with both
-Python and C++ components.
->>>>>>> e58cd8c1
 
 This is the initial release for this project.