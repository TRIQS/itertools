add_subdirectory(cmake)

<<<<<<< HEAD
configure_file(itertools.modulefile.in itertools.modulefile @ONLY)
configure_file(itertoolsvars.sh.in itertoolsvars.sh @ONLY)
=======
if(NOT CMAKE_INSTALL_PREFIX STREQUAL TRIQS_ROOT AND NOT IS_SUBPROJECT)
>>>>>>> a619870f

install(
  FILES
    ${CMAKE_CURRENT_BINARY_DIR}/itertools.modulefile
    ${CMAKE_CURRENT_BINARY_DIR}/itertoolsvars.sh
  DESTINATION share
)

message(STATUS "***************************************************************")
message(STATUS "* Use:                                                         ")
message(STATUS "*                                                              ")
message(STATUS "*   source ${CMAKE_INSTALL_PREFIX}/share/itertoolsvars.sh            ")
message(STATUS "*                                                              ")
message(STATUS "* to set up the environment variables                          ")
message(STATUS "***************************************************************")<|MERGE_RESOLUTION|>--- conflicted
+++ resolved
@@ -1,23 +1,23 @@
 add_subdirectory(cmake)
 
-<<<<<<< HEAD
-configure_file(itertools.modulefile.in itertools.modulefile @ONLY)
-configure_file(itertoolsvars.sh.in itertoolsvars.sh @ONLY)
-=======
-if(NOT CMAKE_INSTALL_PREFIX STREQUAL TRIQS_ROOT AND NOT IS_SUBPROJECT)
->>>>>>> a619870f
+if(NOT IS_SUBPROJECT)
 
-install(
-  FILES
-    ${CMAKE_CURRENT_BINARY_DIR}/itertools.modulefile
-    ${CMAKE_CURRENT_BINARY_DIR}/itertoolsvars.sh
-  DESTINATION share
-)
+  configure_file(itertools.modulefile.in itertools.modulefile @ONLY)
+  configure_file(itertoolsvars.sh.in itertoolsvars.sh @ONLY)
 
-message(STATUS "***************************************************************")
-message(STATUS "* Use:                                                         ")
-message(STATUS "*                                                              ")
-message(STATUS "*   source ${CMAKE_INSTALL_PREFIX}/share/itertoolsvars.sh            ")
-message(STATUS "*                                                              ")
-message(STATUS "* to set up the environment variables                          ")
-message(STATUS "***************************************************************")+  install(
+    FILES
+      ${CMAKE_CURRENT_BINARY_DIR}/itertools.modulefile
+      ${CMAKE_CURRENT_BINARY_DIR}/itertoolsvars.sh
+    DESTINATION share
+  )
+
+  message(STATUS "***************************************************************")
+  message(STATUS "* Use:                                                         ")
+  message(STATUS "*                                                              ")
+  message(STATUS "*   source ${CMAKE_INSTALL_PREFIX}/share/itertoolsvars.sh            ")
+  message(STATUS "*                                                              ")
+  message(STATUS "* to set up the environment variables                          ")
+  message(STATUS "***************************************************************")
+
+endif()